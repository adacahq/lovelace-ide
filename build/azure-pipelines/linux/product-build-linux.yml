steps:
- script: |
    mkdir -p .build
    echo -n $BUILD_SOURCEVERSION > .build/commit
  displayName: Prepare cache flag

- task: 1ESLighthouseEng.PipelineArtifactCaching.RestoreCacheV1.RestoreCache@1
  inputs:
    keyfile: '.build/commit'
    targetfolder: '.build, **/out-build, **/out-vscode-min, **/out-vscode-reh-min, **/out-vscode-reh-web-min'
    vstsFeed: 'npm-vscode'
    platformIndependent: true
    alias: 'Compilation'

- script: |
    set -e
    exit 1
  displayName: Check RestoreCache
  condition: and(succeeded(), ne(variables['CacheRestored-Compilation'], 'true'))

- task: NodeTool@0
  inputs:
    versionSpec: "10.15.1"

- task: geeklearningio.gl-vsts-tasks-yarn.yarn-installer-task.YarnInstaller@2
  inputs:
    versionSpec: "1.10.1"

- task: AzureKeyVault@1
  displayName: 'Azure Key Vault: Get Secrets'
  inputs:
    azureSubscription: 'vscode-builds-subscription'
    KeyVaultName: vscode

- script: |
    set -e
    cat << EOF > ~/.netrc
    machine github.com
    login vscode
    password $(github-distro-mixin-password)
    EOF

    git config user.email "vscode@microsoft.com"
    git config user.name "VSCode"
  displayName: Prepare tooling

- script: |
    set -e
    git remote add distro "https://github.com/$(VSCODE_MIXIN_REPO).git"
    git fetch distro
    git merge $(node -p "require('./package.json').distro")
  displayName: Merge distro

- task: 1ESLighthouseEng.PipelineArtifactCaching.RestoreCacheV1.RestoreCache@1
  inputs:
    keyfile: 'build/.cachesalt, .yarnrc, remote/.yarnrc, **/yarn.lock, !**/node_modules/**/yarn.lock, !**/.*/**/yarn.lock'
    targetfolder: '**/node_modules, !**/node_modules/**/node_modules'
    vstsFeed: 'npm-vscode'

- script: |
    set -e
    CHILD_CONCURRENCY=1 yarn --frozen-lockfile
  displayName: Install dependencies
  condition: and(succeeded(), ne(variables['CacheRestored'], 'true'))

- task: 1ESLighthouseEng.PipelineArtifactCaching.SaveCacheV1.SaveCache@1
  inputs:
    keyfile: 'build/.cachesalt, .yarnrc, remote/.yarnrc, **/yarn.lock, !**/node_modules/**/yarn.lock, !**/.*/**/yarn.lock'
    targetfolder: '**/node_modules, !**/node_modules/**/node_modules'
    vstsFeed: 'npm-vscode'
  condition: and(succeeded(), ne(variables['CacheRestored'], 'true'))

- script: |
    set -e
    yarn postinstall
  displayName: Run postinstall scripts
  condition: and(succeeded(), eq(variables['CacheRestored'], 'true'))

- script: |
    set -e
    node build/azure-pipelines/mixin
  displayName: Mix in quality

- script: |
    set -e
    VSCODE_MIXIN_PASSWORD="$(github-distro-mixin-password)" \
      yarn gulp vscode-linux-x64-min-ci
    VSCODE_MIXIN_PASSWORD="$(github-distro-mixin-password)" \
      yarn gulp vscode-reh-linux-x64-min-ci
    VSCODE_MIXIN_PASSWORD="$(github-distro-mixin-password)" \
<<<<<<< HEAD
      yarn gulp vscode-web-linux-x64-min-ci
=======
      yarn gulp vscode-reh-web-linux-$VSCODE_ARCH-min-ci
>>>>>>> 7d4636e2
  displayName: Build

- script: |
    set -e
    yarn gulp "electron-x64"

    # xvfb seems to be crashing often, let's make sure it's always up
    service xvfb start

    DISPLAY=:10 ./scripts/test.sh --build --tfs "Unit Tests"
    # yarn smoketest -- --build "$(agent.builddirectory)/VSCode-linux-x64"
  displayName: Run unit tests
  condition: and(succeeded(), eq(variables['VSCODE_STEP_ON_IT'], 'false'))

- script: |
    set -e
    AZURE_DOCUMENTDB_MASTERKEY="$(builds-docdb-key-readwrite)" \
    AZURE_STORAGE_ACCESS_KEY_2="$(vscode-storage-key)" \
    VSCODE_MIXIN_PASSWORD="$(github-distro-mixin-password)" \
    VSCODE_HOCKEYAPP_TOKEN="$(vscode-hockeyapp-token)" \
    ./build/azure-pipelines/linux/publish.sh
  displayName: Publish

- task: PublishPipelineArtifact@0
  displayName: 'Publish Pipeline Artifact'
  inputs:
    artifactName: snap-x64
    targetPath: .build/linux/snap-tarball

- task: ms.vss-governance-buildtask.governance-build-task-component-detection.ComponentGovernanceComponentDetection@0
  displayName: 'Component Detection'
  continueOnError: true<|MERGE_RESOLUTION|>--- conflicted
+++ resolved
@@ -88,11 +88,7 @@
     VSCODE_MIXIN_PASSWORD="$(github-distro-mixin-password)" \
       yarn gulp vscode-reh-linux-x64-min-ci
     VSCODE_MIXIN_PASSWORD="$(github-distro-mixin-password)" \
-<<<<<<< HEAD
-      yarn gulp vscode-web-linux-x64-min-ci
-=======
-      yarn gulp vscode-reh-web-linux-$VSCODE_ARCH-min-ci
->>>>>>> 7d4636e2
+      yarn gulp vscode-reh-web-linux-x64-min-ci
   displayName: Build
 
 - script: |
